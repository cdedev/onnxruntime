// Copyright (c) Microsoft Corporation. All rights reserved.
// Licensed under the MIT License.

#pragma once

#include <vector>

#include "core/common/common.h"

namespace onnxruntime {
constexpr const char* kNoOp = "NoOp";
constexpr const char* kConstant = "Constant";
constexpr const char* kFunctionOp = "_kFunctionOp";
constexpr const char* kConstantValue = "value";
constexpr const char* kOnnxDomain = "";
constexpr const char* kOnnxDomainAlias = "ai.onnx";
constexpr const char* kMLDomain = "ai.onnx.ml";
constexpr const char* kMSDomain = "com.microsoft";
constexpr const char* kMSNchwcDomain = "com.microsoft.nchwc";
constexpr const char* kMSFeaturizersDomain = "com.microsoft.mlfeaturizers";
constexpr const char* kMSDmlDomain = "com.microsoft.dml";
constexpr const char* kNGraphDomain = "com.intel.ai";
constexpr const char* kMIGraphXDomain = "";
constexpr const char* kVitisAIDomain = "com.xilinx";
constexpr const char* kCpuExecutionProvider = "CPUExecutionProvider";
constexpr const char* kCudaExecutionProvider = "CUDAExecutionProvider";
constexpr const char* kDnnlExecutionProvider = "DnnlExecutionProvider";
constexpr const char* kNGraphExecutionProvider = "NGRAPHExecutionProvider";
constexpr const char* kOpenVINOExecutionProvider = "OpenVINOExecutionProvider";
constexpr const char* kNupharExecutionProvider = "NupharExecutionProvider";
constexpr const char* kVitisAIExecutionProvider = "VitisAIExecutionProvider";
constexpr const char* kTensorrtExecutionProvider = "TensorrtExecutionProvider";
constexpr const char* kNnapiExecutionProvider = "NnapiExecutionProvider";
constexpr const char* kRknpuExecutionProvider = "RknpuExecutionProvider";
constexpr const char* kDmlExecutionProvider = "DmlExecutionProvider";
constexpr const char* kMIGraphXExecutionProvider = "MIGraphXExecutionProvider";
constexpr const char* kAclExecutionProvider = "ACLExecutionProvider";
constexpr const char* kArmNNExecutionProvider = "ArmNNExecutionProvider";
<<<<<<< HEAD

// internal test
constexpr const char* kInternalTestingExecutionProvider = "InternalTestingExecutionProvider";

constexpr const char* providers_available[] = {
    kCpuExecutionProvider,
=======
constexpr const char* kRocmExecutionProvider = "ROCMExecutionProvider";
constexpr const char *providers_available[] = {
  kCpuExecutionProvider,
>>>>>>> d98062da
#ifdef USE_CUDA
    kCudaExecutionProvider,
#endif
#ifdef USE_DNNL
    kDnnlExecutionProvider,
#endif
#ifdef USE_NGRAPH
    kNGraphExecutionProvider,
#endif
#ifdef USE_OPENVINO
    kOpenVINOExecutionProvider,
#endif
#ifdef USE_NUPHAR
    kNupharExecutionProvider,
#endif
#ifdef USE_VITISAI
    kVitisAIExecutionProvider,
#endif
#ifdef USE_TENSORRT
    kTensorrtExecutionProvider,
#endif
#ifdef USE_NNAPI
    kNnapiExecutionProvider,
#endif
#ifdef USE_RKNPU
    kRknpuExecutionProvider,
#endif
#ifdef USE_DML
    kDmlExecutionProvider,
#endif
#ifdef USE_MIGRAPHX
    kMIGraphXExecutionProvider,
#endif
#ifdef USE_ACL
    kAclExecutionProvider,
#endif
#ifdef USE_ARMNN
    kArmNNExecutionProvider,
#endif
#ifdef USE_ROCM
  kRocmExecutionProvider,
#endif
};

}  // namespace onnxruntime<|MERGE_RESOLUTION|>--- conflicted
+++ resolved
@@ -36,18 +36,13 @@
 constexpr const char* kMIGraphXExecutionProvider = "MIGraphXExecutionProvider";
 constexpr const char* kAclExecutionProvider = "ACLExecutionProvider";
 constexpr const char* kArmNNExecutionProvider = "ArmNNExecutionProvider";
-<<<<<<< HEAD
+constexpr const char* kRocmExecutionProvider = "ROCMExecutionProvider";
 
 // internal test
 constexpr const char* kInternalTestingExecutionProvider = "InternalTestingExecutionProvider";
 
 constexpr const char* providers_available[] = {
     kCpuExecutionProvider,
-=======
-constexpr const char* kRocmExecutionProvider = "ROCMExecutionProvider";
-constexpr const char *providers_available[] = {
-  kCpuExecutionProvider,
->>>>>>> d98062da
 #ifdef USE_CUDA
     kCudaExecutionProvider,
 #endif
