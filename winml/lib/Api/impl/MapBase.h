--- conflicted
+++ resolved
@@ -139,13 +139,7 @@
     }
 
     // Create a copy of the map
-<<<<<<< HEAD
-    auto map = context.type == WinML::BindingType::kInput ? 
-      std::make_unique<LotusMap>(ConvertToLotusMap(m_data)) : 
-      std::make_unique<LotusMap>();
-=======
     lotus_data_ = std::make_unique<LotusMap>(ConvertToLotusMap(m_data));
->>>>>>> d8941f11
 
     winrt::com_ptr<_winmla::IWinMLAdapter> adapter;
     RETURN_IF_FAILED(OrtGetWinMLAdapter(adapter.put()));
