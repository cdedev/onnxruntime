--- conflicted
+++ resolved
@@ -86,25 +86,15 @@
 #endif
 
   if (filter_info_) {
-<<<<<<< HEAD
+    // validate. if something is off here it's a bug in our code
+    for (NodeIndex idx : filter_info->nodes) {
+      ORT_ENFORCE(graph_->GetNode(idx) != nullptr, "IndexedSubGraph contains values not present in the Graph");
+    }
+
     // create set of node indexes as we need quick lookups and don't care about the order
     filtered_node_indices_ = std::unordered_set<NodeIndex>(filter_info->nodes.cbegin(),
                                                            filter_info->nodes.cend());
 
-=======
->>>>>>> 5fc553fa
-    // validate. if something is off here it's a bug in our code
-    for (NodeIndex idx : filter_info->nodes) {
-      ORT_ENFORCE(graph_->GetNode(idx) != nullptr, "IndexedSubGraph contains values not present in the Graph");
-    }
-
-<<<<<<< HEAD
-=======
-    // create set of node indexes as we need quick lookups and don't care about the order
-    filtered_node_indices_ = std::unordered_set<NodeIndex>(filter_info->nodes.cbegin(),
-                                                           filter_info->nodes.cend());
-
->>>>>>> 5fc553fa
     const auto& metadef = filter_info->GetMetaDef();
 
     filtered_node_inputs_.reserve(metadef->inputs.size());
