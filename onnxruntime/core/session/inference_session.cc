// Copyright (c) Microsoft Corporation. All rights reserved.
// Licensed under the MIT License.

#include "core/graph/onnx_protobuf.h"
#include "core/session/inference_session.h"

#include <memory>
#include <sstream>
#include <unordered_set>
#include <list>
#include <string>
#include <thread>

#include "core/common/logging/logging.h"
#include "core/framework/allocatormgr.h"
#include "core/framework/error_code_helper.h"
#include "core/framework/execution_frame.h"
#include "core/framework/feeds_fetches_manager.h"
#include "core/framework/graph_partitioner.h"
#include "core/framework/kernel_def_builder.h"
#include "core/framework/kernel_registry.h"
#include "core/framework/mldata_type_utils.h"
#include "core/framework/TensorSeq.h"
#include "core/framework/tensorprotoutils.h"
#include "core/framework/tensor_type_and_shape.h"
#include "core/framework/op_kernel_context_internal.h"
#include "core/framework/ort_value_pattern_planner.h"
#include "core/framework/utils.h"
#include "core/graph/graph_viewer.h"
#include "core/graph/model.h"
#include "core/optimizer/transformer_memcpy.h"
#include "core/optimizer/graph_transformer.h"
#include "core/optimizer/insert_cast_transformer.h"
#include "core/optimizer/rule_based_graph_transformer.h"
#include "core/optimizer/graph_transformer_utils.h"
#include "core/platform/Barrier.h"
#include "core/platform/ort_mutex.h"
#include "core/platform/threadpool.h"
#include "core/providers/cpu/controlflow/utils.h"
#include "core/providers/cpu/cpu_execution_provider.h"
#include "core/flatbuffers/ort.fbs.h"
#ifdef USE_DML  // TODO: This is necessary for the workaround in TransformGraph
#include "core/providers/dml/DmlExecutionProvider/src/GraphTransformer.h"
#endif
#include "core/session/environment.h"
#include "core/session/IOBinding.h"
#include "core/session/inference_session_utils.h"
#include "core/util/protobuf_parsing_utils.h"
#include "core/util/thread_utils.h"

#if !defined(ORT_MINIMAL_BUILD)
#include "core/framework/customregistry.h"
#include "core/session/custom_ops.h"
#endif

using namespace ONNX_NAMESPACE;
using namespace onnxruntime::experimental;

namespace onnxruntime {
namespace {
template <typename T>
const T* GetDateFormatString();

template <>
inline const char* GetDateFormatString<char>() {
  return "%Y-%m-%d_%H-%M-%S";
}
#ifdef _WIN32
template <>
inline const wchar_t* GetDateFormatString<wchar_t>() {
  return L"%Y-%m-%d_%H-%M-%S";
}
#endif
// TODO: use LoggingManager::GetTimestamp and date::operator<<
// (see ostream_sink.cc for an example)
// to simplify this and match the log file timestamp format.
template <typename T>
inline std::basic_string<T> GetCurrentTimeString() {
  auto now = std::chrono::system_clock::now();
  auto in_time_t = std::chrono::system_clock::to_time_t(now);
  std::tm local_tm;  // NOLINT

#ifdef _WIN32
  ORT_ENFORCE(localtime_s(&local_tm, &in_time_t) == 0);
#else
  localtime_r(&in_time_t, &local_tm);
#endif

  T time_str[32];
  OrtStrftime<T>(time_str, sizeof(time_str), GetDateFormatString<T>(), &local_tm);
  return std::basic_string<T>(time_str);
}

}  // namespace

std::atomic<uint32_t> InferenceSession::global_session_id_{1};

static Status FinalizeSessionOptions(const SessionOptions& user_provided_session_options,
                                     const ONNX_NAMESPACE::ModelProto& model_proto,
                                     bool is_model_proto_parsed,
                                     /*out*/ SessionOptions& finalized_session_options) {
#if !defined(ORT_MINIMAL_BUILD)
  const logging::Logger& default_logger = logging::LoggingManager::DefaultLogger();

  // By now the environment should have initialized. (It is enforced prior to this.)
  const Env& env_instance = Env::Default();

  bool session_options_from_model = false;

  // Get the value held by the environment variable - kOrtLoadConfigFromModelEnvVar
  const std::string load_config_from_model_env_var_value =
      env_instance.GetEnvironmentVar(inference_session_utils::kOrtLoadConfigFromModelEnvVar);

  // Ascertain if the model is to be read for the ORT config from the afore parsed env var
  if (!load_config_from_model_env_var_value.empty()) {
    // Check if the env var contains an unsupported value
    if (load_config_from_model_env_var_value.length() > 1 ||
        (load_config_from_model_env_var_value[0] != '0' && load_config_from_model_env_var_value[0] != '1')) {
      std::ostringstream oss;
      oss << "The only supported values for the environment variable "
          << inference_session_utils::kOrtLoadConfigFromModelEnvVar << " are '0' and '1'. "
          << "The environment variable contained the value: " << load_config_from_model_env_var_value;
      return ORT_MAKE_STATUS(ONNXRUNTIME, INVALID_ARGUMENT, oss.str());
    }

    if (load_config_from_model_env_var_value[0] == '1') {
      LOGS(default_logger, INFO) << "Reading the provided model for the ORT config";
      session_options_from_model = true;
    }
  }

  // The model is to be read for an ORT config json that may hold some/all session options
  if (session_options_from_model) {
    SessionOptions constructed_session_options;

    // In theory we should not hit this condition unless this internal class' APIs are being called incorrectly.
    // This is a good sanity check to enforce that the model has been parsed prior to looking into it for ort config.
    ORT_ENFORCE(is_model_proto_parsed, "ModelProto needs to be parsed to check for ORT config within it");

    // Use default logger as the session_logger_ hasn't been initialized yet.
    inference_session_utils::JsonConfigParser config_parser(default_logger);

    auto status = config_parser.ParseOrtConfigJsonInModelProto(model_proto);
    if (!status.IsOK()) {
      return status;
    }

    status = config_parser.ParseSessionOptionsFromModelProto(constructed_session_options);
    if (!status.IsOK()) {
      return status;
    }

    // use the constructed session options
    finalized_session_options = constructed_session_options;
  } else {
    // use user provided session options instance
    finalized_session_options = user_provided_session_options;
  }
#else
  ORT_UNUSED_PARAMETER(model_proto);
  ORT_UNUSED_PARAMETER(is_model_proto_parsed);
  finalized_session_options = user_provided_session_options;
#endif  // !defined(ORT_MINIMAL_BUILD)

  return Status::OK();
}

void InferenceSession::ConstructorCommon(const SessionOptions& session_options,
                                         const Environment& session_env) {
  auto status = FinalizeSessionOptions(session_options, model_proto_, is_model_proto_parsed_, session_options_);
  ORT_ENFORCE(status.IsOK(), "Could not finalize session options while constructing the inference session. Error Message: ",
              status.ErrorMessage());

  // The call to InitLogger depends on the final state of session_options_. Hence it should be invoked
  // after the invocation of FinalizeSessionOptions.
  InitLogger(logging_manager_);  // this sets session_logger_ so that it can be used for logging after this point.

#if !defined(ORT_MINIMAL_BUILD)
  // Update the number of steps for the graph transformer manager using the "finalized" session options
  ORT_ENFORCE(graph_transformation_mgr_.SetSteps(session_options_.max_num_graph_transformation_steps).IsOK());
#endif

  use_per_session_threads_ = session_options.use_per_session_threads;

  if (use_per_session_threads_) {
    LOGS(*session_logger_, INFO) << "Creating and using per session threadpools since use_per_session_threads_ is true";
    {
      OrtThreadPoolParams to = session_options_.intra_op_param;
      if (to.name == nullptr) {
        to.name = ORT_TSTR("intra-op");
      }
      // If the thread pool can use all the processors, then
      // we set affinity of each thread to each processor.
      to.auto_set_affinity = to.thread_pool_size == 0 &&
                             session_options_.execution_mode == ExecutionMode::ORT_SEQUENTIAL &&
                             to.affinity_vec_len == 0;
      thread_pool_ =
          concurrency::CreateThreadPool(&Env::Default(), to, concurrency::ThreadPoolType::INTRA_OP);
    }
    if (session_options_.execution_mode == ExecutionMode::ORT_PARALLEL) {
      OrtThreadPoolParams to = session_options_.inter_op_param;
      // If the thread pool can use all the processors, then
      // we set thread affinity.
      to.auto_set_affinity =
          to.thread_pool_size == 0 && session_options_.execution_mode == ExecutionMode::ORT_SEQUENTIAL;
      if (to.name == nullptr)
        to.name = ORT_TSTR("intra-op");
      inter_op_thread_pool_ =
          concurrency::CreateThreadPool(&Env::Default(), to, concurrency::ThreadPoolType::INTER_OP);
      if (inter_op_thread_pool_ == nullptr) {
        LOGS(*session_logger_, INFO) << "Failed to create the inter-op thread pool for the parallel executor, setting ExecutionMode to SEQUENTIAL";
        session_options_.execution_mode = ExecutionMode::ORT_SEQUENTIAL;
      }
    }
  } else {
    LOGS(*session_logger_, INFO) << "Using global/env threadpools since use_per_session_threads_ is false";
    intra_op_thread_pool_from_env_ = session_env.GetIntraOpThreadPool();
    inter_op_thread_pool_from_env_ = session_env.GetInterOpThreadPool();
    ORT_ENFORCE(session_env.EnvCreatedWithGlobalThreadPools(),
                "When the session is not configured to use per session"
                " threadpools, the env must be created with the the CreateEnvWithGlobalThreadPools API.");
  }

  session_profiler_.Initialize(session_logger_);
  if (session_options_.enable_profiling) {
    StartProfiling(session_options_.profile_file_prefix);
  }

  telemetry_ = {};
  // a monotonically increasing session id for use in telemetry
  session_id_ = global_session_id_.fetch_add(1);
}

InferenceSession::InferenceSession(const SessionOptions& session_options, const Environment& session_env)
    :
#if !defined(ORT_MINIMAL_BUILD)
      graph_transformation_mgr_(session_options.max_num_graph_transformation_steps),
      insert_cast_transformer_("CastFloat16Transformer"),
#endif
      logging_manager_(session_env.GetLoggingManager()),
      environment_(session_env) {
  // Initialize assets of this session instance
  ConstructorCommon(session_options, session_env);
}

#if !defined(ORT_MINIMAL_BUILD)
InferenceSession::InferenceSession(const SessionOptions& session_options, const Environment& session_env,
                                   const std::string& model_uri)
    : model_location_(ToWideString(model_uri)),
      graph_transformation_mgr_(session_options.max_num_graph_transformation_steps),
      insert_cast_transformer_("CastFloat16Transformer"),
      logging_manager_(session_env.GetLoggingManager()),
      environment_(session_env) {
  auto status = Model::Load(model_location_, model_proto_);
  ORT_ENFORCE(status.IsOK(), "Given model could not be parsed while creating inference session. Error message: ",
              status.ErrorMessage());
  is_model_proto_parsed_ = true;
  // Finalize session options and initialize assets of this session instance
  ConstructorCommon(session_options, session_env);
}

#ifdef _WIN32
InferenceSession::InferenceSession(const SessionOptions& session_options,
                                   const Environment& session_env,
                                   const std::wstring& model_uri)
    : graph_transformation_mgr_(session_options.max_num_graph_transformation_steps),
      insert_cast_transformer_("CastFloat16Transformer"),
      logging_manager_(session_env.GetLoggingManager()),
      environment_(session_env) {
  model_location_ = ToWideString(model_uri);
  auto status = Model::Load(model_location_, model_proto_);
  ORT_ENFORCE(status.IsOK(), "Given model could not be parsed while creating inference session. Error message: ",
              status.ErrorMessage());
  is_model_proto_parsed_ = true;
  // Finalize session options and initialize assets of this session instance
  ConstructorCommon(session_options, session_env);
}
#endif

InferenceSession::InferenceSession(const SessionOptions& session_options, const Environment& session_env,
                                   std::istream& model_istream)
    : graph_transformation_mgr_(session_options.max_num_graph_transformation_steps),
      insert_cast_transformer_("CastFloat16Transformer"),
      logging_manager_(session_env.GetLoggingManager()),
      environment_(session_env) {
  Status st = Model::Load(model_istream, &model_proto_);
  ORT_ENFORCE(st.IsOK(), "Could not parse model successfully while constructing the inference session");
  is_model_proto_parsed_ = true;
  // Finalize session options and initialize assets of this session instance
  ConstructorCommon(session_options, session_env);
}

InferenceSession::InferenceSession(const SessionOptions& session_options, const Environment& session_env,
                                   const void* model_data, int model_data_len)
    : graph_transformation_mgr_(session_options.max_num_graph_transformation_steps),
      insert_cast_transformer_("CastFloat16Transformer"),
      logging_manager_(session_env.GetLoggingManager()),
      environment_(session_env) {
  const bool result = model_proto_.ParseFromArray(model_data, model_data_len);
  ORT_ENFORCE(result, "Could not parse model successfully while constructing the inference session");
  is_model_proto_parsed_ = true;
  // Finalize session options and initialize assets of this session instance
  ConstructorCommon(session_options, session_env);
}

#endif  // !defined(ORT_MINIMAL_BUILD)

InferenceSession::~InferenceSession() {
  if (session_options_.enable_profiling) {
    ORT_TRY {
      EndProfiling();
    }
    ORT_CATCH(const std::exception& e) {
      // TODO: Currently we have no way to transport this error to the API user
      // Maybe this should be refactored, so that profiling must be explicitly
      // started and stopped via C-API functions.
      // And not like now a session option and therefore profiling must be started
      // and stopped implicitly.
      ORT_HANDLE_EXCEPTION([&]() {
        LOGS(*session_logger_, ERROR) << "Error during EndProfiling(): " << e.what();
      });
    }
    ORT_CATCH(...) {
      LOGS(*session_logger_, ERROR) << "Unknown error during EndProfiling()";
    }
  }

#ifdef ONNXRUNTIME_ENABLE_INSTRUMENT
  if (session_activity_started_)
    TraceLoggingWriteStop(session_activity, "OrtInferenceSessionActivity");
#endif
}

common::Status InferenceSession::RegisterExecutionProvider(std::unique_ptr<IExecutionProvider> p_exec_provider) {
  if (p_exec_provider == nullptr) {
    return Status(common::ONNXRUNTIME, common::FAIL, "Received nullptr for exec provider");
  }

  std::lock_guard<onnxruntime::OrtMutex> l(session_mutex_);

  if (is_inited_) {
    // adding an EP is pointless as the graph as already been partitioned so no nodes will be assigned to
    // the new EP
    LOGS(*session_logger_, ERROR) << "Execution providers must be registered before the session is initialized. ";
    return common::Status(common::ONNXRUNTIME, common::FAIL,
                          "Execution providers must be registered before the session is initialized.");
  }

  const std::string& provider_type = p_exec_provider->Type();

  // Some session option values (default or user provided) may not work with some EPs.
  // Rather than put the onus on the user to know these, make the appropriate change while logging the change.
  if (provider_type == onnxruntime::kDmlExecutionProvider) {
    // DML's memory is not byte addressable and hence mem pattern doesn't work.
    if (session_options_.enable_mem_pattern) {
      LOGS(*session_logger_, WARNING)
          << "Having memory pattern enabled is not supported while using the DML Execution Provider. "
          << "So disabling it for this session since it uses the DML Execution Provider.";
      session_options_.enable_mem_pattern = false;
    }

    // Parallel execution mode does not support DML EP
    if (session_options_.execution_mode != ExecutionMode::ORT_SEQUENTIAL) {
      LOGS(*session_logger_, WARNING)
          << "Parallel execution mode does not support the DML Execution Provider. "
          << "So making the execution mode sequential for this session since it uses the DML Execution Provider.";

      session_options_.execution_mode = ExecutionMode::ORT_SEQUENTIAL;
    }
  }

  if (provider_type == onnxruntime::kCudaExecutionProvider) {
    // Parallel execution mode does not support the CUDA EP
    if (session_options_.execution_mode != ExecutionMode::ORT_SEQUENTIAL) {
      LOGS(*session_logger_, WARNING)
          << "Parallel execution mode does not support the CUDA Execution Provider. "
          << "So making the execution mode sequential for this session since it uses the CUDA Execution Provider.";
      session_options_.execution_mode = ExecutionMode::ORT_SEQUENTIAL;
    }
  }

  VLOGS(*session_logger_, 1) << "Adding execution provider of type: " << provider_type;
  auto p_data_xfr = p_exec_provider->GetDataTransfer();
  if (p_data_xfr) {
    auto st = data_transfer_mgr_.RegisterDataTransfer(std::move(p_data_xfr));
    if (!st.IsOK()) {
      return st;
    }
  }

  p_exec_provider->SetLogger(session_logger_);
  return execution_providers_.Add(provider_type, std::move(p_exec_provider));
}

#if !defined(ORT_MINIMAL_BUILD)

common::Status InferenceSession::RegisterGraphTransformer(
    std::unique_ptr<onnxruntime::GraphTransformer> p_graph_transformer, TransformerLevel level) {
  if (p_graph_transformer == nullptr) {
    return Status(common::ONNXRUNTIME, common::FAIL, "Received nullptr for graph transformer");
  }

  std::lock_guard<onnxruntime::OrtMutex> l(session_mutex_);

  if (is_inited_) {
    // adding a transformer now is pointless as the graph as already been transformed
    LOGS(*session_logger_, ERROR) << "Graph transformers must be registered before the session is initialized.";
    return common::Status(common::ONNXRUNTIME, common::FAIL,
                          "Graph transformers must be registered before the session is initialized.");
  }

  return graph_transformation_mgr_.Register(std::move(p_graph_transformer), level);
}

common::Status InferenceSession::AddCustomTransformerList(const std::vector<std::string>& transformers_to_enable) {
  std::copy(transformers_to_enable.begin(), transformers_to_enable.end(), std::back_inserter(transformers_to_enable_));

  return Status::OK();
}

common::Status InferenceSession::AddCustomOpDomains(const std::vector<OrtCustomOpDomain*>& op_domains) {
  std::shared_ptr<CustomRegistry> custom_registry;
  ORT_RETURN_IF_ERROR_SESSIONID_(CreateCustomRegistry(op_domains, custom_registry));
  ORT_RETURN_IF_ERROR_SESSIONID_(RegisterCustomRegistry(custom_registry));
  return Status::OK();
}

common::Status InferenceSession::RegisterCustomRegistry(std::shared_ptr<CustomRegistry> custom_registry) {
  if (custom_registry == nullptr) {
    return Status(common::ONNXRUNTIME, common::FAIL, "Received nullptr for custom registry");
  }

  custom_registries_.push_back(custom_registry);

  // Insert session-level customized kernel registry.
  kernel_registry_manager_.RegisterKernelRegistry(custom_registry->GetKernelRegistry());

  custom_schema_registries_.push_back(custom_registry->GetOpschemaRegistry());
  return Status::OK();
}

common::Status InferenceSession::SaveToOrtFormat(const std::basic_string<ORTCHAR_T>& filepath) const {
  ORT_RETURN_IF_NOT(FLATBUFFERS_LITTLEENDIAN, "ort format only supports little-edian machines");

  // Get the byte size of the ModelProto and round it to the next MB and use it as flatbuffers' init_size
  // TODO: Investigate whether we should set a max size, and clarify the cost of having a buffer smaller than
  // what the total flatbuffers serialized size will be.
  constexpr size_t m_bytes = 1024 * 1024;
  size_t fbs_buffer_size = std::max(m_bytes, model_->ToProto().ByteSizeLong());
  fbs_buffer_size = ((fbs_buffer_size + m_bytes - 1) / m_bytes) * m_bytes;
  flatbuffers::FlatBufferBuilder builder(fbs_buffer_size);

  auto ort_version = builder.CreateString(ORT_VERSION);
  flatbuffers::Offset<fbs::Model> model;
  ORT_RETURN_IF_ERROR(
      model_->SaveToOrtFormat(builder, model));

  flatbuffers::Offset<fbs::SessionState> session_state;
  ORT_RETURN_IF_ERROR(
      session_state_->SaveToOrtFormat(builder, session_state));

  fbs::InferenceSessionBuilder sb(builder);
  sb.add_ort_version(ort_version);
  sb.add_model(model);
  sb.add_session_state(session_state);
  auto session = sb.Finish();
  builder.Finish(session);

  // TODO: Do we need to catch any std::exceptions from creating/writing to disk and convert to Status codes?
  {
    std::ofstream file(filepath, std::ios::binary);

    uint8_t* buf = builder.GetBufferPointer();
    int size = builder.GetSize();
    file.write(reinterpret_cast<const char*>(buf), size);
    file.close();
  }

  return Status::OK();
}

common::Status InferenceSession::Load(std::function<common::Status(std::shared_ptr<Model>&)> loader,
                                      const std::string& event_name) {
  Status status = Status::OK();
  TimePoint tp;
  if (session_profiler_.IsEnabled()) {
    tp = session_profiler_.StartTime();
  }
  ORT_TRY {
    std::lock_guard<onnxruntime::OrtMutex> l(session_mutex_);
    if (is_model_loaded_) {  // already loaded
      LOGS(*session_logger_, ERROR) << "This session already contains a loaded model.";
      return common::Status(common::ONNXRUNTIME, common::MODEL_LOADED, "This session already contains a loaded model.");
    }

    std::shared_ptr<onnxruntime::Model> p_tmp_model;
    status = loader(p_tmp_model);
    ORT_RETURN_IF_ERROR_SESSIONID_(status);

    model_ = p_tmp_model;

    status = DoPostLoadProcessing(*model_);
    ORT_RETURN_IF_ERROR_SESSIONID_(status);

    // all steps complete, mark the model as loaded.
    is_model_loaded_ = true;

    telemetry_.event_name_ = event_name;
  }
  ORT_CATCH(const std::exception& ex) {
    ORT_HANDLE_EXCEPTION([&]() {
      status = Status(common::ONNXRUNTIME, common::FAIL, "Exception during loading: " + std::string(ex.what()));
    });
  }
  ORT_CATCH(...) {
    LOGS(*session_logger_, ERROR) << "Unknown exception in Load()";
    status = Status(common::ONNXRUNTIME, common::RUNTIME_EXCEPTION, "Encountered unknown exception in Load()");
  }

  if (session_profiler_.IsEnabled()) {
    session_profiler_.EndTimeAndRecordEvent(profiling::SESSION_EVENT, event_name, tp);
  }

  return status;
}

template <typename T>
common::Status InferenceSession::Load(const std::basic_string<T>& model_uri) {
  model_location_ = ToWideString(model_uri);
  auto loader = [this](std::shared_ptr<onnxruntime::Model>& model) {
#ifdef ENABLE_LANGUAGE_INTEROP_OPS
    LoadInterOp(model_location_, interop_domains_, [&](const char* msg) { LOGS(*session_logger_, WARNING) << msg; });
    for (const auto& domain : interop_domains_) {
      ORT_RETURN_IF_ERROR(AddCustomOpDomains({domain.get()}));
    }
#endif
    return onnxruntime::Model::Load(model_location_, model, HasLocalSchema() ? &custom_schema_registries_ : nullptr,
                                    *session_logger_);
  };

  common::Status st = Load(loader, "model_loading_uri");
  if (!st.IsOK()) {
    std::ostringstream oss;
    oss << "Load model from " << ToMBString(model_uri) << " failed:" << st.ErrorMessage();
    return common::Status(st.Category(), st.Code(), oss.str());
  }
  return Status::OK();
}

#endif  // !defined(ORT_MINIMAL_BUILD)

common::Status InferenceSession::Load(const std::string& model_uri) {
  std::string model_type = session_options_.GetConfigOrDefault(ORT_SESSION_OPTIONS_CONFIG_LOAD_MODEL_FORMAT, "");
  bool has_explicit_type = !model_type.empty();

  if ((has_explicit_type && model_type == "ORT") ||
      (!has_explicit_type && inference_session_utils::IsOrtFormatModel(model_uri))) {
    return LoadOrtModel(model_uri);
  }

#if !defined(ORT_MINIMAL_BUILD)
  if (is_model_proto_parsed_) {
    return ORT_MAKE_STATUS(ONNXRUNTIME, FAIL,
                           "ModelProto corresponding to the model to be loaded has already been parsed. "
                           "Invoke Load().");
  }

  return Load<char>(model_uri);
#else
  return ORT_MAKE_STATUS(ONNXRUNTIME, INVALID_ARGUMENT, "ONNX format model is not supported in this build.");
#endif
}

#ifdef _WIN32
common::Status InferenceSession::Load(const std::wstring& model_uri) {
  std::string model_type = session_options_.GetConfigOrDefault(ORT_SESSION_OPTIONS_CONFIG_LOAD_MODEL_FORMAT, "");
  bool has_explicit_type = !model_type.empty();

  if ((has_explicit_type && model_type == "ORT") ||
      (!has_explicit_type && inference_session_utils::IsOrtFormatModel(model_uri))) {
    return LoadOrtModel(model_uri);
  }

#if !defined(ORT_MINIMAL_BUILD)
  if (is_model_proto_parsed_) {
    return ORT_MAKE_STATUS(ONNXRUNTIME, FAIL,
                           "ModelProto corresponding to the model to be loaded has already been parsed. "
                           "Invoke Load().");
  }

  return Load<PATH_CHAR_TYPE>(model_uri);
#else
  return ORT_MAKE_STATUS(ONNXRUNTIME, INVALID_ARGUMENT, "ONNX format model is not supported in this build.");
#endif
}
#endif

common::Status InferenceSession::Load(const void* model_data, int model_data_len) {
  std::string model_type = session_options_.GetConfigOrDefault(ORT_SESSION_OPTIONS_CONFIG_LOAD_MODEL_FORMAT, "");
  bool has_explicit_type = !model_type.empty();

  if ((has_explicit_type && model_type == "ORT") ||
      (!has_explicit_type &&
       inference_session_utils::IsOrtFormatModelBytes(model_data, model_data_len))) {
    return LoadOrtModel(model_data, model_data_len);
  }

#if !defined(ORT_MINIMAL_BUILD)
  if (is_model_proto_parsed_) {
    return ORT_MAKE_STATUS(ONNXRUNTIME, FAIL,
                           "ModelProto corresponding to the model to be loaded has already been parsed. "
                           "Invoke Load().");
  }

  auto loader = [this, model_data, model_data_len](std::shared_ptr<onnxruntime::Model>& model) {
    ModelProto model_proto;

    const bool result = model_proto.ParseFromArray(model_data, model_data_len);
    if (!result) {
      return Status(common::ONNXRUNTIME, common::INVALID_PROTOBUF,
                    "Failed to load model because protobuf parsing failed.");
    }
#ifdef ENABLE_LANGUAGE_INTEROP_OPS
    LoadInterOp(model_proto, interop_domains_, [&](const char* msg) { LOGS(*session_logger_, WARNING) << msg; });
    for (const auto& domain : interop_domains_) {
      ORT_RETURN_IF_ERROR(AddCustomOpDomains({domain.get()}));
    }
#endif

    return onnxruntime::Model::Load(std::move(model_proto), PathString(), model,
                                    HasLocalSchema() ? &custom_schema_registries_ : nullptr, *session_logger_);
  };

  return Load(loader, "model_loading_array");
#else
  return ORT_MAKE_STATUS(ONNXRUNTIME, INVALID_ARGUMENT, "ONNX format model is not supported in this build.");
#endif
}

#if !defined(ORT_MINIMAL_BUILD)

common::Status InferenceSession::Load(const ModelProto& model_proto) {
  if (is_model_proto_parsed_) {
    return ORT_MAKE_STATUS(ONNXRUNTIME, FAIL,
                           "ModelProto corresponding to the model to be loaded has already been parsed. "
                           "Invoke Load().");
  }

  auto loader = [this, &model_proto](std::shared_ptr<onnxruntime::Model>& model) {
#ifdef ENABLE_LANGUAGE_INTEROP_OPS
    LoadInterOp(model_proto, interop_domains_, [&](const char* msg) { LOGS(*session_logger_, WARNING) << msg; });
    for (const auto& domain : interop_domains_) {
      ORT_RETURN_IF_ERROR(AddCustomOpDomains({domain.get()}));
    }
#endif
    // This call will create a copy of model_proto and the constructed model instance will own the copy thereafter
    return onnxruntime::Model::Load(model_proto, PathString(), model,
                                    HasLocalSchema() ? &custom_schema_registries_ : nullptr, *session_logger_);
  };

  return Load(loader, "model_loading_proto");
}

common::Status InferenceSession::Load(std::unique_ptr<ModelProto> p_model_proto) {
  if (is_model_proto_parsed_) {
    return ORT_MAKE_STATUS(ONNXRUNTIME, FAIL,
                           "ModelProto corresponding to the model to be loaded has already been parsed. "
                           "Invoke Load().");
  }

  auto loader = [this, &p_model_proto](std::shared_ptr<onnxruntime::Model>& model) {
#ifdef ENABLE_LANGUAGE_INTEROP_OPS
    LoadInterOp(*p_model_proto, interop_domains_, [&](const char* msg) { LOGS(*session_logger_, WARNING) << msg; });
    for (const auto& domain : interop_domains_) {
      ORT_RETURN_IF_ERROR(AddCustomOpDomains({domain.get()}));
    }
#endif
    return onnxruntime::Model::Load(std::move(*p_model_proto), PathString(), model,
                                    HasLocalSchema() ? &custom_schema_registries_ : nullptr, *session_logger_);
  };

  return Load(loader, "model_loading_proto");
}

common::Status InferenceSession::Load(std::istream& model_istream) {
  if (is_model_proto_parsed_) {
    return ORT_MAKE_STATUS(ONNXRUNTIME, FAIL,
                           "ModelProto corresponding to the model to be loaded has already been parsed. "
                           "Invoke Load().");
  }

  auto loader = [this, &model_istream](std::shared_ptr<onnxruntime::Model>& model) {
    ModelProto model_proto;
    Status st = Model::Load(model_istream, &model_proto);
    if (!st.IsOK()) {
      return st;
    }
#ifdef ENABLE_LANGUAGE_INTEROP_OPS
    LoadInterOp(model_proto, interop_domains_, [&](const char* msg) { LOGS(*session_logger_, WARNING) << msg; });
    for (const auto& domain : interop_domains_) {
      ORT_RETURN_IF_ERROR(AddCustomOpDomains({domain.get()}));
    }
#endif
    return onnxruntime::Model::Load(std::move(model_proto), PathString(), model,
                                    HasLocalSchema() ? &custom_schema_registries_ : nullptr, *session_logger_);
  };

  return Load(loader, "model_loading_istream");
}

common::Status InferenceSession::Load() {
  if (!is_model_proto_parsed_) {
    return ORT_MAKE_STATUS(ONNXRUNTIME, FAIL,
                           "ModelProto corresponding to the model to be loaded has not been parsed yet. "
                           "This API should be called in conjunction with a ctor that takes a model abstraction.");
  }

  auto loader = [this](std::shared_ptr<onnxruntime::Model>& model) {
#ifdef ENABLE_LANGUAGE_INTEROP_OPS
    LoadInterOp(this->model_proto_, interop_domains_, [&](const char* msg) { LOGS(*session_logger_, WARNING) << msg; });
    for (const auto& domain : interop_domains_) {
      ORT_RETURN_IF_ERROR(AddCustomOpDomains({domain.get()}));
    }
#endif
    // Pass on ownership of the parsed ModelProto to the Model instance (its job here is done by this stage)
    return Model::Load(std::move(this->model_proto_), model_location_, model,
                       HasLocalSchema() ? &custom_schema_registries_ : nullptr, *session_logger_);
  };

  return Load(loader, "model_loading_from_saved_proto");
}

common::Status InferenceSession::TransformGraph(onnxruntime::Graph& graph,
                                                const onnxruntime::GraphTransformerManager& graph_transformer_mgr,
                                                const ExecutionProviders& providers,
                                                KernelRegistryManager& kernel_registry_manager,
                                                const InsertCastTransformer& insert_cast_transformer,
                                                SessionState& session_state) {
  // The transformer order:
  // 1. built-in graph rewriter
  // 2. each execution provider's transformer
  // 3. do node placement according to kernel definition
  // 4. insert copy nodes
  // 5. insert cast nodes.

  // first apply global(execution provider independent),  level 1(default/system/basic) graph to graph optimizations
  ORT_RETURN_IF_ERROR_SESSIONID_(
      graph_transformer_mgr.ApplyTransformers(graph, TransformerLevel::Level1, *session_logger_));

#ifdef USE_DML
  // TODO: this is a temporary workaround to apply the DML EP's custom graph transformer prior to partitioning. This
  // transformer applies DML-specific fusions that go beyond what ORT offers by default. Ideally the DML EP should
  // apply these transforms during partitioning, but the full mutable Graph object isn't exposed to
  // IExecutionProvider::GetCapability, which is necessary for the DML EP's transforms.
  //
  // To prevent this from interfering with other EPs, we only apply this transform if the DML EP is the only one that's
  // registered (aside from the CPU EP, which is always registered by default.)
  if (execution_providers_.Get(kDmlExecutionProvider) && execution_providers_.NumProviders() <= 2) {
    Dml::GraphTransformer dml_transformer(onnxruntime::kDmlExecutionProvider,
                                          execution_providers_.Get(kDmlExecutionProvider));

    bool modified = false;
    dml_transformer.Apply(graph, modified, *session_logger_);
  }
#endif

  // Do partitioning based on execution providers' capability.
  GraphPartitioner partitioner(kernel_registry_manager, providers);
  ORT_RETURN_IF_ERROR_SESSIONID_(partitioner.Partition(graph, session_state.ExportDll(),
                                                       session_state.GetMutableFuncMgr()));

  // apply transformers except default transformers
  // Default transformers are required for correctness and they are owned and run by inference session
  for (int i = static_cast<int>(TransformerLevel::Level1); i <= static_cast<int>(TransformerLevel::MaxLevel); i++) {
    ORT_RETURN_IF_ERROR_SESSIONID_(
        graph_transformer_mgr.ApplyTransformers(graph, static_cast<TransformerLevel>(i), *session_logger_));
  }

  bool modified = false;
  // Insert cast node/s.
  ORT_RETURN_IF_ERROR_SESSIONID_(insert_cast_transformer.Apply(graph, modified, *session_logger_));

  // Now every node should be already assigned to an execution provider
  std::unordered_map<std::string, std::vector<std::string>> node_placements;
  bool is_verbose_mode = session_logger_->GetSeverity() == logging::Severity::kVERBOSE;
  for (auto& node : graph.Nodes()) {
    const auto& node_provider = node.GetExecutionProviderType();
    if (node_provider.empty()) {
      std::ostringstream oss;
      oss << "Could not find an implementation for the node ";
      if (!node.Name().empty())
        oss << node.Name() << ":";
      oss << node.OpType() << "(" << node.SinceVersion() << ")";

      return Status(common::ONNXRUNTIME, common::NOT_IMPLEMENTED, oss.str());
    } else {
      if (is_verbose_mode) {  // TODO: should we disable this if the number of nodes are above a certain threshold?
        std::string node_str = node.OpType();
        node_str += " (";
        node_str += node.Name();
        node_str += ")";
        node_placements[node_provider].push_back(node_str);
      }
    }
  }

  // print placement info
  if (is_verbose_mode) {
    LOGS(*session_logger_, VERBOSE) << "Node placements";
    if (node_placements.size() == 1) {
      LOGS(*session_logger_, VERBOSE) << "All nodes have been placed on [" << node_placements.begin()->first << "].";
    } else {
      for (const auto& pr : node_placements) {
        std::ostringstream all_nodes_str;
        std::copy(pr.second.begin(), pr.second.end(), std::ostream_iterator<std::string>(all_nodes_str, ", "));
        LOGS(*session_logger_, VERBOSE) << " Provider: [" << pr.first << "]"
                                        << ": [" << all_nodes_str.str() << "]";
      }
    }
  }

  std::vector<std::string> provider_types;
  for (auto& provider_ptr : providers) {
    provider_types.push_back(provider_ptr->Type());
  }

  // Insert copy node/s.
  MemcpyTransformer copy_transformer{provider_types, kernel_registry_manager};
  ORT_RETURN_IF_ERROR_SESSIONID_(copy_transformer.Apply(graph, modified, *session_logger_));

  return common::Status::OK();
}

#endif  // !defined(ORT_MINIMAL_BUILD)

template <typename T>
static Status LoadOrtModelBytes(const std::basic_string<T>& model_uri,
                                std::basic_string<ORTCHAR_T>& model_location,
                                std::vector<uint8_t>& bytes) {
  size_t num_bytes = 0;
  model_location = ToWideString(model_uri);
  ORT_RETURN_IF_ERROR(Env::Default().GetFileLength(model_location.c_str(), num_bytes));

  bytes.resize(num_bytes);

  std::ifstream bytes_stream(model_uri, std::ifstream::in | std::ifstream::binary);
  bytes_stream.read(reinterpret_cast<char*>(bytes.data()), num_bytes);

  if (!bytes_stream) {
    return ORT_MAKE_STATUS(ONNXRUNTIME, FAIL,
                           "Load model from ", ToMBString(model_uri), " failed. Only ",
                           bytes_stream.gcount(), "/", num_bytes, " bytes were able to be read.");
  }

  return Status::OK();
}

<<<<<<< HEAD
/// iterate nodes in graph looking for ones with graph attribute/s
/// @param graph The graph to iterate
/// @param session_state The SessionState instance for 'graph'.
/// @remarks We pass in graph and session_state so we can handled nested subgraphs in the future
common::Status InferenceSession::InitializeSubgraphSessions(Graph& graph, SessionState& session_state) {
  for (auto& node : graph.Nodes()) {
    // We only need subgraph session state for control flow nodes being handled by our CPU or CUDA execution provider.
    // Remove it if it's not needed.
    if (node.ContainsSubgraph()) {
      const auto ep = node.GetExecutionProviderType();
      if (ep != kCpuExecutionProvider &&
          ep != kCudaExecutionProvider &&
          ep != kHipExecutionProvider) {
        session_state.RemoveSubgraphSessionState(node.Index());
        continue;
      }
    } else {
      // not a control flow node
      continue;
    }
=======
Status InferenceSession::LoadOrtModel(const std::string& model_uri) {
  return LoadOrtModel(
      [&]() {
        ORT_RETURN_IF_ERROR(LoadOrtModelBytes(model_uri, model_location_, ort_format_model_bytes_));
        return Status::OK();
      });
}
>>>>>>> ce5181c2

#ifdef WIN32
Status InferenceSession::LoadOrtModel(const std::wstring& model_uri) {
  return LoadOrtModel(
      [&]() {
        ORT_RETURN_IF_ERROR(LoadOrtModelBytes(model_uri, model_location_, ort_format_model_bytes_));
        return Status::OK();
      });
}
#endif

Status InferenceSession::LoadOrtModel(const void* model_data, int model_data_len) {
  return LoadOrtModel([&]() {
    // copy bytes as we need them to be available when InferenceSession::Initialize is called later.
    //
    // TODO: Provide Load API where we can take ownership of memory to avoid the copy,
    // and/or a combined Load+Initialize where we don't need this temporary copy.
    ort_format_model_bytes_.resize(model_data_len);
    std::copy_n(reinterpret_cast<const uint8_t*>(model_data), model_data_len, ort_format_model_bytes_.data());

    return Status::OK();
  });
}

Status InferenceSession::LoadOrtModel(std::function<Status()> load_ort_format_model_bytes) {
  static_assert(FLATBUFFERS_LITTLEENDIAN, "ORT format only supports little-endian machines");

  std::lock_guard<onnxruntime::OrtMutex> l(session_mutex_);

  if (is_model_loaded_) {  // already loaded
    Status status(common::ONNXRUNTIME, common::MODEL_LOADED, "This session already contains a loaded model.");
    LOGS(*session_logger_, ERROR) << status.ErrorMessage();
    return status;
  }

  if (is_inited_) {
    Status status(common::ONNXRUNTIME, common::MODEL_LOADED, "This session has already been initialized.");
    LOGS(*session_logger_, ERROR) << status.ErrorMessage();
    return status;
  }

  ORT_RETURN_IF_ERROR(load_ort_format_model_bytes());
  const auto* fbs_session = fbs::GetInferenceSession(ort_format_model_bytes_.data());
  ORT_RETURN_IF(nullptr == fbs_session, "InferenceSession is null. Invalid ORT format model.");

  // Check version mismatch, for now we will only proceed when runtime version matches the model's ort version
  const auto* fbs_ort_version = fbs_session->ort_version();
  ORT_RETURN_IF(fbs_ort_version == nullptr, "Serialized version info is null. Invalid ORT format model.");
  ORT_RETURN_IF_NOT(fbs_ort_version->str() == ORT_VERSION,
                    "ORT_VERSION mismatch. Saved model ORT version: ", fbs_ort_version->str(),
                    ", Current ORT version: ", ORT_VERSION);

  const auto* fbs_model = fbs_session->model();
  ORT_RETURN_IF(nullptr == fbs_model, "Missing Model. Invalid ORT format model.");

  // need to go from unique_ptr to shared_ptr when moving into model_
  std::unique_ptr<Model> tmp_model;
  ORT_RETURN_IF_ERROR(Model::LoadFromOrtFormat(*fbs_model, *session_logger_, tmp_model));
  ORT_RETURN_IF_ERROR(SaveModelMetadata(*tmp_model));
  model_ = std::move(tmp_model);

  // Initialize takes the session_mutex_ as well so we need to have released it prior to calling this
  const auto* fbs_sess_state = fbs_session->session_state();
  ORT_RETURN_IF(nullptr == fbs_sess_state, "SessionState is null. Invalid ORT format model.");

  is_model_loaded_ = true;

  return Status::OK();
}

bool InferenceSession::IsInitialized() const {
  std::lock_guard<onnxruntime::OrtMutex> l(session_mutex_);
  return is_inited_;
}

static bool ModelHasFP16InputsHelper(const onnx::TypeProto& type_proto) {
  switch (type_proto.value_case()) {
    case ::onnx::TypeProto::ValueCase::kTensorType: {
      if (type_proto.has_tensor_type()) {
        auto& tensor_type = type_proto.tensor_type();
        if (tensor_type.elem_type() == ONNX_NAMESPACE::TensorProto_DataType::TensorProto_DataType_FLOAT16) {
          return true;
        }
      }
      break;
    }
    case ::onnx::TypeProto::ValueCase::kSequenceType: {
      if (type_proto.has_sequence_type()) {
        auto& sequence_type = type_proto.sequence_type();
        return ModelHasFP16InputsHelper(sequence_type.elem_type());
      }
      break;
    }
    case ::onnx::TypeProto::ValueCase::kMapType: {
      if (type_proto.has_map_type()) {
        auto& map_type = type_proto.map_type();
        return ModelHasFP16InputsHelper(map_type.value_type());
      }
      break;
    }
    default:
      break;
  }
  return false;
}

static bool ModelHasFP16Inputs(const Graph& graph) {
  for (auto& input : graph.GetInputs()) {
    if (input->Exists() && ModelHasFP16InputsHelper(*(input->TypeAsProto()))) {
      return true;
    }
  }
  return false;
}

common::Status InferenceSession::Initialize() {
  Status status = Status::OK();
  TimePoint tp;
  if (session_profiler_.IsEnabled()) {
    tp = session_profiler_.StartTime();
  }

  ORT_TRY {
    LOGS(*session_logger_, INFO) << "Initializing session.";
    const Env& env = Env::Default();
    env.GetTelemetryProvider().LogSessionCreationStart();

    bool have_cpu_ep = false;

    {
      std::lock_guard<onnxruntime::OrtMutex> initial_guard(session_mutex_);

      if (!is_model_loaded_) {
        LOGS(*session_logger_, ERROR) << "Model was not loaded";
        return common::Status(common::ONNXRUNTIME, common::FAIL, "Model was not loaded.");
      }

      if (is_inited_) {  // already initialized
        LOGS(*session_logger_, INFO) << "Session has already been initialized.";
        return common::Status::OK();
      }

      have_cpu_ep = execution_providers_.Get(onnxruntime::kCpuExecutionProvider) != nullptr;
    }

    // Register default CPUExecutionProvider if user didn't provide it through the Register() calls.
    // RegisterExecutionProvider locks the session_mutex_ so we can't be holding it when we call that
    if (!have_cpu_ep) {
      LOGS(*session_logger_, INFO) << "Adding default CPU execution provider.";
      CPUExecutionProviderInfo epi{session_options_.enable_cpu_mem_arena};
      auto p_cpu_exec_provider = onnxruntime::make_unique<CPUExecutionProvider>(epi);
      ORT_RETURN_IF_ERROR_SESSIONID_(RegisterExecutionProvider(std::move(p_cpu_exec_provider)));
    }

    // re-acquire mutex
    std::lock_guard<onnxruntime::OrtMutex> l(session_mutex_);

    // At this time we know all the providers that will be part of this session.
    // Read shared allocators from the environment and update them in the respective providers.
    //
    // The reason for updating the providers is so that when the session state is created the allocators
    // are setup appropariately keyed by OrtMemoryInfo with delegates going to the respective providers.
    // Secondly, the GetAllocator() method inside IExecutionProvider is still used in various places, hence
    // it doesn't make sense to just update the allocator map inside session state with these shared allocators; doing
    // so would cause inconsistency between the allocator map inside session sate and that inside the providers.
    // TODO: we could refactor the allocators to not require the call to GetAllocator but that change is much bigger
    // since we've to take into account the per-thread cuda allocators.
    // TODO (contd.) We could also possibly absorb the per-thread logic in a new allocator decorator that derives
    // from IAllocator to keep things clean.
    std::string use_env_allocators = session_options_.GetConfigOrDefault(ORT_SESSION_OPTIONS_CONFIG_USE_ENV_ALLOCATORS,
                                                                         "0");
    if (use_env_allocators == "1") {
      UpdateProvidersWithSharedAllocators();
    }

#ifdef ONNXRUNTIME_ENABLE_INSTRUMENT
    TraceLoggingWriteStart(session_activity, "OrtInferenceSessionActivity");
    session_activity_started_ = true;
#endif

    // now that we have all the execution providers, create the session state
    session_state_ = onnxruntime::make_unique<SessionState>(
        model_->MainGraph(),
        execution_providers_,
        session_options_.enable_mem_pattern && session_options_.execution_mode == ExecutionMode::ORT_SEQUENTIAL,
        GetIntraOpThreadPoolToUse(),
        GetInterOpThreadPoolToUse(),
        data_transfer_mgr_,
        *session_logger_,
        session_profiler_,
        session_options_.use_deterministic_compute);

    onnxruntime::Graph& graph = model_->MainGraph();

    // Collect the kernel registries from execution provider instances;
    // There are 2 kinds of kernel registries with priority from high to low as below,
    // 1. Custom execution provider type specific kernel registries.
    // 2. common execution provider type specific kernel registries.
    // Kernel registries are shared across sessions.
    // The 1st ones should have already been registered via session-level API into KernelRegistryManager.
    //
    // Register 2nd registries into KernelRegistryManager.
    ORT_RETURN_IF_ERROR_SESSIONID_(kernel_registry_manager_.RegisterKernels(execution_providers_));

#if !defined(ORT_MINIMAL_BUILD)
    // add predefined transformers
    AddPredefinedTransformers(graph_transformation_mgr_, session_options_.graph_optimization_level,
                              transformers_to_enable_);

    // apply any transformations to the main graph and any subgraphs
    ORT_RETURN_IF_ERROR_SESSIONID_(TransformGraph(graph, graph_transformation_mgr_,
                                                  execution_providers_, kernel_registry_manager_,
                                                  insert_cast_transformer_,
                                                  *session_state_));

    // now that all the transforms are done, call Resolve on the main graph. this will recurse into the subgraphs.
    ORT_RETURN_IF_ERROR_SESSIONID_(graph.Resolve());
    
    // Update temporary copies of metadata, input- and output definitions to the same state as the resolved graph
    ORT_RETURN_IF_ERROR_SESSIONID_(SaveModelMetadata(*model_));
#endif  // !defined(ORT_MINIMAL_BUILD)

    // need to keep the initializers if we're going to save the optimized model
    bool keep_initializers = !session_options_.optimized_model_filepath.empty();

    auto* serialized_session_state = !ort_format_model_bytes_.empty()
                                         ? fbs::GetInferenceSession(ort_format_model_bytes_.data())->session_state()
                                         : nullptr;

    ORT_RETURN_IF_ERROR_SESSIONID_(session_state_->FinalizeSessionState(model_location_, kernel_registry_manager_,
                                                                        session_options_,
                                                                        serialized_session_state,
                                                                        !keep_initializers));

#if !defined(ORT_MINIMAL_BUILD)
    if (!session_options_.optimized_model_filepath.empty()) {
      if (session_options_.graph_optimization_level >= TransformerLevel::Level3) {
        LOGS(*session_logger_, WARNING)
            << "Serializing optimized model with Graph Optimization level greater than ORT_ENABLE_EXTENDED. "
               "The generated model may contain hardware and execution provider specific optimizations, "
               "and should only be used in the same environment the model was optimized for.";
      }

      std::string model_type = session_options_.GetConfigOrDefault(ORT_SESSION_OPTIONS_CONFIG_SAVE_MODEL_FORMAT, "");
      bool has_explicit_type = !model_type.empty();

      if ((has_explicit_type && model_type == "ORT") ||
          (!has_explicit_type &&
           inference_session_utils::IsOrtFormatModel(session_options_.optimized_model_filepath))) {
        ORT_RETURN_IF_ERROR_SESSIONID_(SaveToOrtFormat(session_options_.optimized_model_filepath));
      } else {
        ORT_RETURN_IF_ERROR_SESSIONID_(Model::Save(*model_, session_options_.optimized_model_filepath));
      }
    }
#endif  // !defined(ORT_MINIMAL_BUILD)

    session_state_->ResolveMemoryPatternFlag();
    is_inited_ = true;

    // we don't directly use the ORT format bytes currently, so free those now
    std::vector<uint8_t>().swap(ort_format_model_bytes_);

    // and log telemetry
    bool model_has_fp16_inputs = ModelHasFP16Inputs(graph);
    env.GetTelemetryProvider().LogSessionCreation(
        session_id_, model_->IrVersion(), model_->ProducerName(), model_->ProducerVersion(), model_->Domain(),
        model_->MainGraph().DomainToVersionMap(), model_->MainGraph().Name(), model_->MetaData(),
        telemetry_.event_name_, execution_providers_.GetIds(), model_has_fp16_inputs);
    LOGS(*session_logger_, INFO) << "Session successfully initialized.";
  }
  ORT_CATCH(const NotImplementedException& ex) {
    ORT_HANDLE_EXCEPTION([&]() {
      status = ORT_MAKE_STATUS(ONNXRUNTIME, NOT_IMPLEMENTED, "Exception during initialization: ", ex.what());
      LOGS(*session_logger_, ERROR) << status.ErrorMessage();
    });
  }
  ORT_CATCH(const std::exception& ex) {
    ORT_HANDLE_EXCEPTION([&]() {
      status = ORT_MAKE_STATUS(ONNXRUNTIME, RUNTIME_EXCEPTION, "Exception during initialization: ", ex.what());
      LOGS(*session_logger_, ERROR) << status.ErrorMessage();
    });
  }
  ORT_CATCH(...) {
    status = ORT_MAKE_STATUS(ONNXRUNTIME, RUNTIME_EXCEPTION, "Encountered unknown exception in Initialize()");
    LOGS(*session_logger_, ERROR) << status.ErrorMessage();
  }

  if (session_profiler_.IsEnabled()) {
    session_profiler_.EndTimeAndRecordEvent(profiling::SESSION_EVENT, "session_initialization", tp);
  }

  if (status.IsOK()) {
    for (auto& xp : execution_providers_) {
      auto end_status = xp->OnSessionInitializationEnd();
      if (status.IsOK()) {
        status = end_status;
      }
    }
  }

  return status;
}

// This method should be called from within Initialize() only and before the creation of the session state.
// This ensures all providers have been registered in the session and the session state is consistent with the providers.
void InferenceSession::UpdateProvidersWithSharedAllocators() {
  using namespace std;
  const auto& provider_ids = execution_providers_.GetIds();
  for (const auto& one_shared_alloc : environment_.GetRegisteredSharedAllocators()) {
    for (const auto& id : provider_ids) {
      auto* provider_ptr = execution_providers_.Get(id);
      provider_ptr->ReplaceAllocator(one_shared_alloc);
    }
  }
}

int InferenceSession::GetCurrentNumRuns() const {
  return current_num_runs_.load();
}

const std::vector<std::string>& InferenceSession::GetRegisteredProviderTypes() const {
  return execution_providers_.GetIds();
}

const ProviderOptionsMap& InferenceSession::GetAllProviderOptions() const {
  return execution_providers_.GetAllProviderOptions();
}

const SessionOptions& InferenceSession::GetSessionOptions() const {
  return session_options_;
}

const DataTransferManager& InferenceSession::GetDataTransferManager() const {
  return data_transfer_mgr_;
}

common::Status InferenceSession::CheckShapes(const std::string& input_name, const TensorShape& input_shape,
                                             const TensorShape& expected_shape) const {
  auto input_shape_sz = input_shape.NumDimensions();
  auto expected_shape_sz = expected_shape.NumDimensions();
  if (input_shape_sz != expected_shape_sz) {
    std::ostringstream ostr;
    ostr << "Invalid rank for input: " << input_name << " Got: " << input_shape_sz << " Expected: " << expected_shape_sz
         << " Please fix either the inputs or the model.";
    return Status(ONNXRUNTIME, INVALID_ARGUMENT, ostr.str());
  }

  std::vector<size_t> invalid_dim_indices;
  for (size_t i = 0; i < input_shape_sz; ++i) {
    if (expected_shape[i] < 0) {
      continue;  // this represents a symbolic shape dimension
    }
    if (input_shape[i] != expected_shape[i]) {
      invalid_dim_indices.push_back(i);
    }
  }

  if (!invalid_dim_indices.empty()) {
    std::ostringstream ostr;
    ostr << "Got invalid dimensions for input: " << input_name << " for the following indices\n";
    for (size_t i = 0, end = invalid_dim_indices.size(); i < end; ++i) {
      size_t idx = invalid_dim_indices[i];
      ostr << " index: " << idx << " Got: " << input_shape[idx] << " Expected: " << expected_shape[idx] << "\n";
    }
    ostr << " Please fix either the inputs or the model.";
    return Status(ONNXRUNTIME, INVALID_ARGUMENT, ostr.str());
  }

  return Status::OK();
}

static common::Status CheckTypes(MLDataType actual, MLDataType expected) {
  if (actual == expected) {
    return Status::OK();
  }
#ifdef ORT_NO_RTTI
  return Status(common::ONNXRUNTIME, common::INVALID_ARGUMENT, "Unexpected input data type");
#else
  auto actual_name = std::string(typeid(*actual).name());
  auto expected_name = std::string(typeid(*expected).name());
  return Status(common::ONNXRUNTIME, common::INVALID_ARGUMENT,
                "Unexpected input data type. Actual: (" + actual_name + ") , expected: (" + expected_name + ")");
#endif
}

common::Status InferenceSession::ValidateInputs(const std::vector<std::string>& feed_names,
                                                const std::vector<OrtValue>& feeds) const {
  if (feed_names.size() != feeds.size()) {
    return ORT_MAKE_STATUS(ONNXRUNTIME, INVALID_ARGUMENT, "Size mismatch: feed_names has ", feed_names.size(),
                           "elements, but feeds has ", feeds.size(), " elements.");
  }

  for (size_t i = 0; i < feeds.size(); ++i) {
    const auto& feed_name = feed_names[i];

    auto iter = input_def_map_.find(feed_name);
    if (input_def_map_.end() == iter) {
      return ORT_MAKE_STATUS(ONNXRUNTIME, INVALID_ARGUMENT, "Invalid Feed Input Name:", feed_name);
    }

    auto expected_type = iter->second.ml_data_type;
    auto& input_ml_value = feeds.at(i);
    if (input_ml_value.IsTensor()) {
      // check for type
      if (!expected_type->IsTensorType()) {
        return ORT_MAKE_STATUS(ONNXRUNTIME, INVALID_ARGUMENT, "Input with name: ", feed_name,
                               " is not expected to be of type tensor.");
      }
      auto expected_element_type = expected_type->AsTensorType()->GetElementType();
      auto input_element_type = input_ml_value.Get<Tensor>().DataType();
      ORT_RETURN_IF_ERROR_SESSIONID_(CheckTypes(input_element_type, expected_element_type));

      // check for shape
      const auto& expected_shape = iter->second.tensor_shape;
      if (expected_shape.NumDimensions() > 0) {
        const auto& input_shape = input_ml_value.Get<Tensor>().Shape();
        ORT_RETURN_IF_ERROR_SESSIONID_(CheckShapes(feed_name, input_shape, expected_shape));
      }
    } else if (input_ml_value.IsSparseTensor()) {
      if (!expected_type->IsSparseTensorType()) {
        return ORT_MAKE_STATUS(ONNXRUNTIME, INVALID_ARGUMENT, "Input with name: ", feed_name,
                               " is not expected to be of type sparse tensor.");
      }
      auto expected_element_type = expected_type->AsSparseTensorType()->GetElementType();
      auto input_element_type = input_ml_value.Get<SparseTensor>().Values().DataType();
      ORT_RETURN_IF_ERROR_SESSIONID_(CheckTypes(input_element_type, expected_element_type));
      // TODO: In the future, when sparsetensors are in use, find out how to properly verify the shape
    } else if (input_ml_value.IsTensorSequence()) {
      if (!expected_type->IsTensorSequenceType()) {
        return ORT_MAKE_STATUS(ONNXRUNTIME, INVALID_ARGUMENT, "Input with name: ", feed_name,
                               " is not expected to be of type tensor sequence.");
      }
      auto expected_element_type = expected_type->AsSequenceTensorBase()->GetElementType();
      auto input_element_type = input_ml_value.Get<TensorSeq>().DataType();
      ORT_RETURN_IF_ERROR_SESSIONID_(CheckTypes(input_element_type, expected_element_type));
    } else {
      auto input_type = input_ml_value.Type();
      ORT_RETURN_IF_ERROR_SESSIONID_(CheckTypes(input_type, expected_type));
    }
  }

  return Status::OK();
}

common::Status InferenceSession::ValidateOutputs(const std::vector<std::string>& output_names,
                                                 const std::vector<OrtValue>* p_fetches) const {
  if (p_fetches == nullptr) {
    return common::Status(common::ONNXRUNTIME, common::INVALID_ARGUMENT, "Output vector pointer is NULL");
  }

  if (output_names.empty()) {
    return common::Status(common::ONNXRUNTIME, common::INVALID_ARGUMENT, "At least one output should be requested.");
  }

  if (!p_fetches->empty() && (output_names.size() != p_fetches->size())) {
    std::ostringstream ostr;
    ostr << "Output vector incorrectly sized: output_names.size(): " << output_names.size()
         << "p_fetches->size(): " << p_fetches->size();
    return common::Status(common::ONNXRUNTIME, common::INVALID_ARGUMENT, ostr.str());
  }

  for (const auto& name : output_names) {
    if (model_output_names_.find(name) == model_output_names_.end()) {
      return common::Status(common::ONNXRUNTIME, common::INVALID_ARGUMENT, "Invalid Output Name:" + name);
    }
  }

  // TODO add more validation here like checking shape of the allocated buffers

  return common::Status::OK();
}

Status InferenceSession::Run(const RunOptions& run_options,
                             const std::vector<std::string>& feed_names, const std::vector<OrtValue>& feeds,
                             const std::vector<std::string>& output_names, std::vector<OrtValue>* p_fetches,
                             const std::vector<OrtDevice>* p_fetches_device_info) {
  TimePoint tp;
  if (session_profiler_.IsEnabled()) {
    tp = session_profiler_.StartTime();
  }

#ifdef ONNXRUNTIME_ENABLE_INSTRUMENT
  TraceLoggingActivity<telemetry_provider_handle> ortrun_activity;
  ortrun_activity.SetRelatedActivity(session_activity);
  TraceLoggingWriteStart(ortrun_activity, "OrtRun");
#endif
  Status retval = Status::OK();
  const Env& env = Env::Default();

  std::vector<IExecutionProvider*> exec_providers_to_stop;
  exec_providers_to_stop.reserve(execution_providers_.NumProviders());

  ORT_TRY {
    if (!is_inited_) {
      LOGS(*session_logger_, ERROR) << "Session was not initialized";
      return Status(common::ONNXRUNTIME, common::FAIL, "Session not initialized.");
    }

    // log evaluation start to trace logging provider
    env.GetTelemetryProvider().LogEvaluationStart();

    ORT_RETURN_IF_ERROR_SESSIONID_(ValidateInputs(feed_names, feeds));
    ORT_RETURN_IF_ERROR_SESSIONID_(ValidateOutputs(output_names, p_fetches));

    FeedsFetchesInfo info(feed_names, output_names, session_state_->GetOrtValueNameIdxMap());
    FeedsFetchesManager feeds_fetches_manager{std::move(info)};

    if (p_fetches_device_info) {
      // populate the target device info. ignored if pre-allocated fetches are provided
      const auto& fetch_device_info = *p_fetches_device_info;
      auto& fetch_info = feeds_fetches_manager.GetMutableFetchesDeviceCopyInfo();

      for (size_t i = 0, end = output_names.size(); i < end; ++i) {
        fetch_info[i].target_device = fetch_device_info[i];
      }
    }

    if (!run_options.run_tag.empty()) {
      LOGS(*session_logger_, INFO) << "Running with tag: " << run_options.run_tag;
    }

    ++current_num_runs_;

    // TODO should we add this exec to the list of executors? i guess its not needed now?

    // scope of owned_run_logger is just the call to Execute.
    // If Execute ever becomes async we need a different approach
    std::unique_ptr<logging::Logger> owned_run_logger;
    auto run_logger = CreateLoggerForRun(run_options, owned_run_logger);

    // info all execution providers InferenceSession:Run started
    // TODO: only call OnRunStart for all providers in-use
    for (auto& xp : execution_providers_) {
      // call OnRunStart and add to exec_providers_to_stop if successful
      auto start_func = [&xp, &exec_providers_to_stop]() {
        auto status = xp->OnRunStart();
        if (status.IsOK())
          exec_providers_to_stop.push_back(xp.get());

        return status;
      };

      ORT_CHECK_AND_SET_RETVAL(start_func());
    }

#if !defined(ORT_MINIMAL_BUILD)
    if (run_options.only_execute_path_to_fetches) {
      session_state_->UpdateToBeExecutedNodes(feeds_fetches_manager.GetFeedsFetchesInfo().fetches_mlvalue_idxs);
    }
#endif

    // execute the graph
    ORT_CHECK_AND_SET_RETVAL(utils::ExecuteGraph(*session_state_, feeds_fetches_manager, feeds, *p_fetches,
                                                 session_options_.execution_mode, run_options.terminate, run_logger,
                                                 run_options.only_execute_path_to_fetches));
  }
  ORT_CATCH(const std::exception& e) {
    ORT_HANDLE_EXCEPTION([&]() {
      retval = Status(common::ONNXRUNTIME, common::FAIL, e.what());
    });
  }
  ORT_CATCH(...) {
    retval = Status(common::ONNXRUNTIME, common::RUNTIME_EXCEPTION, "Encountered unknown exception in Run()");
  }

  // info all execution providers InferenceSession:Run ended
  for (auto* xp : exec_providers_to_stop) {
    auto status = xp->OnRunEnd();
    ORT_CHECK_AND_SET_RETVAL(status);
  }

  --current_num_runs_;

  // keep track of telemetry
  ++telemetry_.total_runs_since_last_;
  telemetry_.total_run_duration_since_last_ += TimeDiffMicroSeconds(tp);

  // time to send telemetry?
  if (TimeDiffMicroSeconds(telemetry_.time_sent_last_) > telemetry_.kDurationBetweenSending) {
    // send the telemetry
    env.GetTelemetryProvider().LogRuntimePerf(session_id_, telemetry_.total_runs_since_last_,
                                              telemetry_.total_run_duration_since_last_);
    // reset counters
    telemetry_.time_sent_last_ = std::chrono::high_resolution_clock::now();
    telemetry_.total_runs_since_last_ = 0;
    telemetry_.total_run_duration_since_last_ = 0;
  }

  // log evaluation stop to trace logging provider
  env.GetTelemetryProvider().LogEvaluationStop();

  // send out profiling events (optional)
  if (session_profiler_.IsEnabled()) {
    session_profiler_.EndTimeAndRecordEvent(profiling::SESSION_EVENT, "model_run", tp);
  }
#ifdef ONNXRUNTIME_ENABLE_INSTRUMENT
  TraceLoggingWriteStop(ortrun_activity, "OrtRun");
#endif
  return retval;
}

common::Status InferenceSession::Run(const NameMLValMap& feeds, const std::vector<std::string>& output_names,
                                     std::vector<OrtValue>* p_fetches) {
  return Run(RunOptions(), feeds, output_names, p_fetches);
}

common::Status InferenceSession::Run(const RunOptions& run_options, const NameMLValMap& feeds_map,
                                     const std::vector<std::string>& output_names, std::vector<OrtValue>* p_fetches) {
  std::vector<std::string> feed_names;
  std::vector<OrtValue> feeds;

  auto num_feeds = feeds_map.size();
  feed_names.reserve(num_feeds);
  feeds.reserve(num_feeds);

  for (auto& pair : feeds_map) {
    feed_names.push_back(pair.first);
    feeds.push_back(pair.second);
  }

  return Run(run_options, feed_names, feeds, output_names, p_fetches, nullptr);
}

std::pair<common::Status, const ModelMetadata*> InferenceSession::GetModelMetadata() const {
  {
    std::lock_guard<onnxruntime::OrtMutex> l(session_mutex_);
    if (!is_model_loaded_) {
      LOGS(*session_logger_, ERROR) << "Model was not loaded";
      return std::make_pair(common::Status(common::ONNXRUNTIME, common::FAIL, "Model was not loaded."), nullptr);
    }
  }

  return std::make_pair(common::Status::OK(), &model_metadata_);
}

std::pair<common::Status, const InputDefList*> InferenceSession::GetModelInputs() const {
  {
    std::lock_guard<onnxruntime::OrtMutex> l(session_mutex_);
    if (!is_model_loaded_) {
      LOGS(*session_logger_, ERROR) << "Model was not loaded";
      return std::make_pair(common::Status(common::ONNXRUNTIME, common::FAIL, "Model was not loaded."), nullptr);
    }
  }

  // return required inputs (excludes any inputs used for overriding initializers)
  return std::make_pair(common::Status::OK(), &model_->MainGraph().GetInputs());
}

std::pair<common::Status, const InputDefList*> InferenceSession::GetOverridableInitializers() const {
  {
    std::lock_guard<onnxruntime::OrtMutex> l(session_mutex_);
    if (!is_model_loaded_) {
      LOGS(*session_logger_, ERROR) << "Model was not loaded";
      return std::make_pair(common::Status(common::ONNXRUNTIME, common::FAIL, "Model was not loaded."), nullptr);
    }
  }

  // returns a list of initializers that can be overriden.
  return std::make_pair(common::Status::OK(), &model_->MainGraph().GetOverridableInitializers());
}

std::pair<common::Status, const OutputDefList*> InferenceSession::GetModelOutputs() const {
  {
    std::lock_guard<onnxruntime::OrtMutex> l(session_mutex_);
    if (!is_model_loaded_) {
      LOGS(*session_logger_, ERROR) << "Model was not loaded";
      return std::make_pair(common::Status(common::ONNXRUNTIME, common::FAIL, "Model was not loaded."), nullptr);
    }
  }

  return std::make_pair(common::Status::OK(), &output_def_list_);
}

common::Status InferenceSession::NewIOBinding(std::unique_ptr<IOBinding>* io_binding) {
  {
    std::lock_guard<onnxruntime::OrtMutex> l(session_mutex_);
    if (!is_inited_) {
      LOGS(*session_logger_, ERROR) << "Session was not initialized";
      return common::Status(common::ONNXRUNTIME, common::FAIL, "Session not initialized.");
    }
  }

  // private constructor, can't use make_unique
  *io_binding = std::unique_ptr<IOBinding>(new IOBinding(*session_state_));
  return Status::OK();
}

common::Status InferenceSession::Run(const RunOptions& run_options, IOBinding& io_binding) {
  // TODO should Run() call io_binding.SynchronizeInputs() or should it let the callers do it?
  // io_binding.SynchronizeInputs();
  return Run(run_options, io_binding.GetInputNames(), io_binding.GetInputs(), io_binding.GetOutputNames(),
             &io_binding.GetOutputs(), &io_binding.GetOutputsDeviceInfo());
}

common::Status InferenceSession::Run(IOBinding& io_binding) {
  RunOptions run_options;
  return Run(run_options, io_binding);
}

template <typename T>
void InferenceSession::StartProfiling(const std::basic_string<T>& file_prefix) {
  std::basic_ostringstream<T> ss;
  ss << file_prefix << "_" << GetCurrentTimeString<T>() << ".json";
  session_profiler_.StartProfiling(ss.str());
}

void InferenceSession::StartProfiling(const std::string& file_prefix) {
  StartProfiling<char>(file_prefix);
}

#ifdef _WIN32
void InferenceSession::StartProfiling(const std::wstring& file_prefix) {
  StartProfiling<PATH_CHAR_TYPE>(file_prefix);
}
#endif

void InferenceSession::StartProfiling(const logging::Logger* logger_ptr) {
  session_profiler_.StartProfiling(logger_ptr);
}

std::string InferenceSession::EndProfiling() {
  if (is_model_loaded_) {
    if (session_profiler_.IsEnabled()) {
      return session_profiler_.EndProfiling();
    } else {
      LOGS(*session_logger_, VERBOSE) << "Profiler is disabled.";
      return std::string();
    }
  }
  LOGS(*session_logger_, ERROR) << "Could not write a profile because no model was loaded.";
  return std::string();
}

AllocatorPtr InferenceSession::GetAllocator(const OrtMemoryInfo& mem_info) const {
  return session_state_->GetAllocator(mem_info);
}

#if !defined(ORT_MINIMAL_BUILD)
// assumes model has already been loaded before
common::Status InferenceSession::DoPostLoadProcessing(onnxruntime::Model& model) {
  // TODO add other post load processing here
  common::Status status = SaveModelMetadata(model);
  return status;
}
#endif

common::Status InferenceSession::SaveModelMetadata(const onnxruntime::Model& model) {
  VLOGS(*session_logger_, 1) << "Saving model metadata";
  const onnxruntime::Graph& graph = model.MainGraph();

  // save model metadata
  model_metadata_.producer_name = model.ProducerName();
  model_metadata_.description = model.DocString();
  model_metadata_.domain = model.Domain();
  model_metadata_.version = model.ModelVersion();
  model_metadata_.custom_metadata_map = model.MetaData();
  model_metadata_.graph_name = graph.Name();

  required_inputs_.clear();
  for (auto input : graph.GetInputs()) {
    required_inputs_.insert(input->Name());
  }

  auto add_inputs = [this](const InputDefList& inputs) {
    input_def_map_.clear();
    input_def_map_.reserve(inputs.size());
    for (auto elem : inputs) {
      auto elem_type = utils::GetMLDataType(*elem);
      auto elem_shape_proto = elem->Shape();
      input_def_map_.insert(
          {elem->Name(),
           InputDefMetaData(
               elem, elem_type,
               elem_shape_proto ? utils::GetTensorShapeFromTensorShapeProto(*elem_shape_proto) : TensorShape())});
    }
  };

  if (graph.CanOverrideInitializer()) {
    // for IR 4 or higher it is optional to have a matching graph input for an initializer, and if one exists the
    // initializer is explicitly overridable.
    add_inputs(graph.GetInputsIncludingInitializers());
  } else {
    // for IR < 4 we don't allow overriding initializers so that they can be treated as constant. exclude them from
    // the list of valid inputs by just using the GetInputs() list.
    add_inputs(graph.GetInputs());
  }

  // save outputs
  const auto& outputs = graph.GetOutputs();
  output_def_list_ = outputs;  // A direct copy of outputs

  model_output_names_.clear();
  model_output_names_.reserve(outputs.size());
  for (const auto& elem : outputs) {
    model_output_names_.insert(elem->Name());
  }

  VLOGS(*session_logger_, 1) << "Done saving model metadata";
  return common::Status::OK();
}

// Create a Logger for a single execution if possible. Otherwise use the default logger.
// If a new logger is created, it will also be stored in new_run_logger,
// which must remain valid for the duration of the execution.
// If the default logger is used, new_run_logger will remain empty.
// The returned value should be used in the execution.
const logging::Logger& InferenceSession::CreateLoggerForRun(const RunOptions& run_options,
                                                            std::unique_ptr<logging::Logger>& new_run_logger) {
  const logging::Logger* run_logger;

  // create a per-run logger if we can
  if (logging_manager_ != nullptr) {
    std::string run_log_id{session_options_.session_logid};

    if (!session_options_.session_logid.empty() && !run_options.run_tag.empty()) {
      run_log_id += ":";
    }

    run_log_id += run_options.run_tag;

    logging::Severity severity = logging::Severity::kWARNING;
    if (run_options.run_log_severity_level == -1) {
      severity = session_logger_->GetSeverity();
    } else {
      ORT_ENFORCE(run_options.run_log_severity_level >= 0 &&
                      run_options.run_log_severity_level <= static_cast<int>(logging::Severity::kFATAL),
                  "Invalid run log severity level. Not a valid onnxruntime::logging::Severity value: ",
                  run_options.run_log_severity_level);
      severity = static_cast<logging::Severity>(run_options.run_log_severity_level);
    }

    new_run_logger = logging_manager_->CreateLogger(run_log_id, severity, false, run_options.run_log_verbosity_level);

    run_logger = new_run_logger.get();
    VLOGS(*run_logger, 1) << "Created logger for run with id of " << run_log_id;
  } else {
    // fallback to using default logger. this does NOT have any session or run specific id/tag in it
    run_logger = session_logger_;
    VLOGS(*run_logger, 1) << "Using default logger for run " << run_options.run_tag;
  }

  return *run_logger;
}

void InferenceSession::InitLogger(logging::LoggingManager* logging_manager) {
  // create logger for session, using provided logging manager if possible
  if (logging_manager != nullptr) {
    logging::Severity severity = logging::Severity::kWARNING;
    if (session_options_.session_log_severity_level == -1) {
      severity = logging::LoggingManager::DefaultLogger().GetSeverity();
    } else {
      ORT_ENFORCE(session_options_.session_log_severity_level >= 0 &&
                      session_options_.session_log_severity_level <= static_cast<int>(logging::Severity::kFATAL),
                  "Invalid session log severity level. Not a valid onnxruntime::logging::Severity value: ",
                  session_options_.session_log_severity_level);
      severity = static_cast<logging::Severity>(session_options_.session_log_severity_level);
    }

    owned_session_logger_ = logging_manager_->CreateLogger(session_options_.session_logid, severity, false,
                                                           session_options_.session_log_verbosity_level);
    session_logger_ = owned_session_logger_.get();
  } else {
    session_logger_ = &logging::LoggingManager::DefaultLogger();
  }
}

#if !defined(ORT_MINIMAL_BUILD)

// Registers all the predefined transformers with transformer manager
void InferenceSession::AddPredefinedTransformers(GraphTransformerManager& transformer_manager,
                                                 TransformerLevel graph_optimization_level,
                                                 const std::vector<std::string>& custom_list) {
  auto add_transformers = [&](TransformerLevel level) {
    // Generate and register transformers for level
    auto transformers_to_register =
        optimizer_utils::GenerateTransformers(level, session_options_.free_dimension_overrides,
                                              *execution_providers_.Get(onnxruntime::kCpuExecutionProvider),
                                              custom_list);
    for (auto& entry : transformers_to_register) {
      transformer_manager.Register(std::move(entry), level);
    }
  };

  ORT_ENFORCE(graph_optimization_level <= TransformerLevel::MaxLevel,
              "Exceeded max transformer level. Current level is set to " +
                  std::to_string(static_cast<uint32_t>(graph_optimization_level)));

  for (int i = static_cast<int>(TransformerLevel::Level1); i <= static_cast<int>(TransformerLevel::MaxLevel); i++) {
    TransformerLevel level = static_cast<TransformerLevel>(i);
    if ((graph_optimization_level >= level) || !custom_list.empty()) {
      add_transformers(level);
    }
  }
}

#endif  // !defined(ORT_MINIMAL_BUILD)

common::Status InferenceSession::WaitForNotification(Notification* p_executor_done, int64_t timeout_in_ms) {
  if (timeout_in_ms > 0) {
    ORT_NOT_IMPLEMENTED(__FUNCTION__, "timeout_in_ms >0 is not supported");  // TODO
  }
  p_executor_done->Wait();

  return Status::OK();
}

SessionIOBinding::SessionIOBinding(InferenceSession* session) : sess_(session) {
  ORT_ENFORCE(session->NewIOBinding(&binding_).IsOK());
}

InferenceSession* SessionIOBinding::GetInferenceSession() {
  return sess_;
}

IOBinding* SessionIOBinding::Get() {
  return binding_.get();
}

}  // namespace onnxruntime<|MERGE_RESOLUTION|>--- conflicted
+++ resolved
@@ -855,28 +855,6 @@
   return Status::OK();
 }
 
-<<<<<<< HEAD
-/// iterate nodes in graph looking for ones with graph attribute/s
-/// @param graph The graph to iterate
-/// @param session_state The SessionState instance for 'graph'.
-/// @remarks We pass in graph and session_state so we can handled nested subgraphs in the future
-common::Status InferenceSession::InitializeSubgraphSessions(Graph& graph, SessionState& session_state) {
-  for (auto& node : graph.Nodes()) {
-    // We only need subgraph session state for control flow nodes being handled by our CPU or CUDA execution provider.
-    // Remove it if it's not needed.
-    if (node.ContainsSubgraph()) {
-      const auto ep = node.GetExecutionProviderType();
-      if (ep != kCpuExecutionProvider &&
-          ep != kCudaExecutionProvider &&
-          ep != kHipExecutionProvider) {
-        session_state.RemoveSubgraphSessionState(node.Index());
-        continue;
-      }
-    } else {
-      // not a control flow node
-      continue;
-    }
-=======
 Status InferenceSession::LoadOrtModel(const std::string& model_uri) {
   return LoadOrtModel(
       [&]() {
@@ -884,7 +862,6 @@
         return Status::OK();
       });
 }
->>>>>>> ce5181c2
 
 #ifdef WIN32
 Status InferenceSession::LoadOrtModel(const std::wstring& model_uri) {
