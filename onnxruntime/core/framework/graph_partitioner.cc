--- conflicted
+++ resolved
@@ -153,7 +153,7 @@
           if (node != nullptr) {
             node->SetExecutionProviderType(provider_type);
           }
-        }               
+        }
       }
     }
   }
@@ -361,30 +361,28 @@
     modified_graph = true;
   }
 
-  ORT_RETURN_IF_ERROR(graph.Resolve());
-
   return Status::OK();
 }
 
 Status GraphPartitioner::PartitionOnnxFormatModel(Graph& graph, bool export_dll, FuncManager& func_mgr,
                                                   KernelRegistry& fused_kernel_registry, Mode mode) const {
-  // process full graph with each EP
-  for (const auto& ep : providers_) {
-    ORT_RETURN_IF_ERROR(PartitionOnnxFormatModelImpl(graph, export_dll, func_mgr, kernel_registry_mgr_,
-                                                     fused_kernel_registry, *ep, mode));
-  }
-
   bool modified_graph = false;
-  ORT_RETURN_IF_ERROR(InlineNodes(graph, modified_graph));
-
-  // Resolve and rerun graph partition
-  if (modified_graph) {
-    ORT_RETURN_IF_ERROR(graph.Resolve());
+  do {
+    // process full graph with each EP
     for (const auto& ep : providers_) {
       ORT_RETURN_IF_ERROR(PartitionOnnxFormatModelImpl(graph, export_dll, func_mgr, kernel_registry_mgr_,
                                                        fused_kernel_registry, *ep, mode));
     }
-  }
+
+    // expand any nodes that have an ONNX function definition but no matching ORT kernel.
+    modified_graph = false;
+    ORT_RETURN_IF_ERROR(InlineNodes(graph, modified_graph));
+
+    // Resolve and rerun graph partitioning and inlining if there was a change
+    if (modified_graph) {
+      ORT_RETURN_IF_ERROR(graph.Resolve());
+    }
+  } while (modified_graph);
 
   return Status::OK();
 }
@@ -515,7 +513,6 @@
   // It is only visible for current session.
   std::shared_ptr<KernelRegistry> fused_kernel_registry = std::make_shared<KernelRegistry>();
 
-<<<<<<< HEAD
   if (mode == Mode::kNormal || mode == Mode::kAssignOnly) {
 #if !defined(ORT_MINIMAL_BUILD)
     ORT_RETURN_IF_ERROR(PartitionOnnxFormatModel(graph, export_dll, func_mgr, *fused_kernel_registry, mode));
@@ -528,23 +525,6 @@
 
     ORT_RETURN_IF_ERROR(PartitionOrtFormatModel(graph, func_mgr, *fused_kernel_registry, *compiled_kernel_hashes));
   }
-=======
-  bool modified_graph = false;
-  do {
-    // process full graph with each EP
-    for (const auto& ep : providers_) {
-      ORT_RETURN_IF_ERROR(PartitionImpl(graph, export_dll, func_mgr, kernel_registry_mgr_,
-                                        *fused_kernel_registry, *ep));
-    }
-
-    modified_graph = false;
-    // expand any nodes that have an ONNX function definition
-    // but no matching ORT kernel
-    ORT_RETURN_IF_ERROR(InlineNodes(graph, modified_graph));
-    // rerun graph partition to assign nodes added as part of
-    // function expansion.
-  } while (modified_graph);
->>>>>>> 4207e99b
 
   if (!fused_kernel_registry->IsEmpty()) {
     kernel_registry_mgr_.RegisterKernelRegistry(fused_kernel_registry);
