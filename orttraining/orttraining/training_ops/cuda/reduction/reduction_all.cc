// Copyright (c) Microsoft Corporation. All rights reserved.
// Licensed under the MIT License.

#include "orttraining/training_ops/cuda/reduction/reduction_all.h"

#include "core/framework/op_kernel_context_internal.h"
#include "core/providers/cuda/reduction/reduction_functions.h"
#include "core/providers/cuda/shared_inc/accumulation_type.h"

namespace onnxruntime {
namespace cuda {

#define REGISTER_REDUCE_ALL_KERNEL_TYPED(Name, TIn, TOut)                                                                                       \
  ONNX_OPERATOR_TYPED_KERNEL_EX(                                                                                                                \
      Name,                                                                                                                                     \
      kMSDomain,                                                                                                                                \
      1,                                                                                                                                        \
      TIn##_##TOut,                                                                                                                             \
      kCudaExecutionProvider,                                                                                                                   \
      KernelDefBuilder().TypeConstraint("TIn", DataTypeImpl::GetTensorType<TIn>()).TypeConstraint("TOut", DataTypeImpl::GetTensorType<TOut>()), \
      Name<TIn, TOut>);

template <typename TIn, typename TOut>
Status ReduceAllL2<TIn, TOut>::ComputeInternal(OpKernelContext* ctx) const {
  typedef typename ToCudaType<TIn>::MappedType CudaTIn;
  typedef typename ToCudaType<TOut>::MappedType CudaTOut;

  // Get Input tensor count.
  const auto total_tensor_count = ctx->InputCount();
  // We only have one tensor per group so
  // grouped_tensor_pointers[i] always contains only one element.
  std::vector<std::vector<void*>> grouped_tensor_pointers(total_tensor_count);
  std::vector<int> tensor_sizes(total_tensor_count);

  for (int i = 0; i < total_tensor_count; ++i) {
    const Tensor* input = ctx->Input<Tensor>(i);
    const auto size = input->Shape().Size();
    ORT_ENFORCE(size <= std::numeric_limits<int>::max(), "Number of reduced elements (",
                size, ") exceeds the max allowed value (", std::numeric_limits<int>::max(), ").");
    grouped_tensor_pointers[i] = {const_cast<TIn*>(input->Data<TIn>())};
    tensor_sizes[i] = static_cast<int>(size);
  }

  // Allocate output tensor.
  Tensor* output = ctx->Output(0, {});
  CudaTOut* p_output = reinterpret_cast<CudaTOut*>(output->template MutableData<TOut>());
  CUDA_RETURN_IF_ERROR(cudaMemsetAsync(p_output, 0, sizeof(CudaTOut)));

  auto ctx_internal = dynamic_cast<OpKernelContextInternal*>(ctx);
  bool deterministic = ctx_internal && ctx_internal->GetUseDeterministicCompute();

  if (!deterministic) {
    typedef MultiTensorReduceL2<CudaTIn, CudaTOut> TFunctor;
    TFunctor functor;

    // Check if all values are finite and write true to deviceOutput.
    // Otherwise, false will be written.
    launch_multi_tensor_functor<1, TFunctor, CudaTOut*>(
        2048 * 32, tensor_sizes, grouped_tensor_pointers, functor, p_output);

    // *p_output is the squared sum of all elements.
    // Let's take a sqrt to get the actual L2-norm.
    ScalarSqrt(p_output, p_output);
  } else {
    // alternate path only for deterministic compute ..
    typedef AccumulationType_t<CudaTOut> CudaTAcc;

    // find reduction buffer size needed by 'reduce_square_sum' for each tensor
    size_t reduction_buffer_size = 0;
    for (int i = 0; i < total_tensor_count; ++i) {
      reduction_buffer_size =
          std::max(reduction_buffer_size, compute_reduction_buffer_size<CudaTAcc>(tensor_sizes[i]));
    }

    // enlarge reduction buffer size for 'reduce_sum' over tensor square norms
    reduction_buffer_size =
        std::max(reduction_buffer_size, compute_reduction_buffer_size<CudaTAcc>(total_tensor_count));

    // create GPU scratch space and zero target for each tensor square norm
<<<<<<< HEAD
    auto reduction_buffer = GetScratchBuffer<void>(reduction_buffer_size);

    // buffer for final output and square norms of each tensor
    auto results_buffer = GetScratchBuffer<CudaTAcc>(1 + total_tensor_count);

    CUDA_CALL_THROW(cudaMemset(results_buffer.get(), 0, sizeof(CudaTAcc) * (1 + total_tensor_count)));

    CudaTAcc* p_global_sqnorm = results_buffer.get();
=======
    auto scratch_buffer = GetScratchBuffer<uint8_t>(scratch_size);
    CUDA_RETURN_IF_ERROR(cudaMemsetAsync(scratch_buffer.get(), 0, sizeof(CudaTAcc) * (1 + total_tensor_count)));

    CudaTAcc* p_global_sqnorm = reinterpret_cast<CudaTAcc*>(scratch_buffer.get());
>>>>>>> a028ca41
    CudaTAcc* p_tensor_sqnorm = p_global_sqnorm + 1;

    // perform reduction l2norm = sqrt[sum(tensor[i][j]**2)] for i,j over all tensor elements
    for (int i = 0; i < total_tensor_count; ++i) {
      CudaTIn* p_tensor_i = reinterpret_cast<CudaTIn*>(grouped_tensor_pointers[i][0]);
      ORT_RETURN_IF_ERROR(reduce_square_sum(
          p_tensor_i, p_tensor_sqnorm + i, tensor_sizes[i], reduction_buffer.get(), reduction_buffer_size));
    }
    ORT_RETURN_IF_ERROR(reduce_sum(
        p_tensor_sqnorm, p_global_sqnorm, total_tensor_count, reduction_buffer.get(), reduction_buffer_size));
    ScalarSqrt(p_global_sqnorm, p_output);
  }

  return Status::OK();
}

REGISTER_REDUCE_ALL_KERNEL_TYPED(ReduceAllL2, float, float)
REGISTER_REDUCE_ALL_KERNEL_TYPED(ReduceAllL2, MLFloat16, float)
REGISTER_REDUCE_ALL_KERNEL_TYPED(ReduceAllL2, float, MLFloat16)
REGISTER_REDUCE_ALL_KERNEL_TYPED(ReduceAllL2, MLFloat16, MLFloat16)

}  // namespace cuda
}  // namespace onnxruntime<|MERGE_RESOLUTION|>--- conflicted
+++ resolved
@@ -77,21 +77,14 @@
         std::max(reduction_buffer_size, compute_reduction_buffer_size<CudaTAcc>(total_tensor_count));
 
     // create GPU scratch space and zero target for each tensor square norm
-<<<<<<< HEAD
     auto reduction_buffer = GetScratchBuffer<void>(reduction_buffer_size);
 
     // buffer for final output and square norms of each tensor
     auto results_buffer = GetScratchBuffer<CudaTAcc>(1 + total_tensor_count);
 
-    CUDA_CALL_THROW(cudaMemset(results_buffer.get(), 0, sizeof(CudaTAcc) * (1 + total_tensor_count)));
+    CUDA_RETURN_IF_ERROR(cudaMemsetAsync(results_buffer.get(), 0, sizeof(CudaTAcc) * (1 + total_tensor_count)));
 
     CudaTAcc* p_global_sqnorm = results_buffer.get();
-=======
-    auto scratch_buffer = GetScratchBuffer<uint8_t>(scratch_size);
-    CUDA_RETURN_IF_ERROR(cudaMemsetAsync(scratch_buffer.get(), 0, sizeof(CudaTAcc) * (1 + total_tensor_count)));
-
-    CudaTAcc* p_global_sqnorm = reinterpret_cast<CudaTAcc*>(scratch_buffer.get());
->>>>>>> a028ca41
     CudaTAcc* p_tensor_sqnorm = p_global_sqnorm + 1;
 
     // perform reduction l2norm = sqrt[sum(tensor[i][j]**2)] for i,j over all tensor elements
